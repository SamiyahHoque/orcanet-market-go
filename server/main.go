--- conflicted
+++ resolved
@@ -249,11 +249,6 @@
 
 			continue
 		}
-<<<<<<< HEAD
-		fmt.Println("Found peer:", peer)
-
-=======
->>>>>>> efddcb8e
 		err := host.Connect(ctx, peer)
 		if err != nil {
 			fmt.Printf("Failed connecting to %s, error: %s\n", peer.ID, err)
@@ -262,9 +257,6 @@
 			for _, addr := range peer.Addrs {
 				fmt.Printf("Address: %s\n", addr)
 			}
-<<<<<<< HEAD
-		}
-=======
 			peerDiscovered = true
 		}
 	}
@@ -274,7 +266,6 @@
 func printRoutingTable(dht *dht.IpfsDHT) {
 	for _, peer := range dht.RoutingTable().ListPeers() {
 		fmt.Println("Peer ID:", peer)
->>>>>>> efddcb8e
 	}
 
 }
@@ -302,12 +293,7 @@
 
 func checkHolders(ctx context.Context, dht *dht.IpfsDHT, req *pb.CheckHoldersRequest) (*pb.HoldersResponse, error) {
 	key := fmt.Sprintf("/market/file/%s", req.FileHash)
-<<<<<<< HEAD
-	fmt.Printf("KEY WE ARE ATTEMPTING TO FIND: " + key)
-	data, err := dht.GetValue(ctx, key)
-=======
 	dataChan, err := dht.SearchValue(ctx, key)
->>>>>>> efddcb8e
 	if err != nil {
 		fmt.Printf("Failed to get value from the DHT: %v", err)
 		return nil, err

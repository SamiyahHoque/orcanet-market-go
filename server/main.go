package main

import (
	"context"
	"flag"
	"fmt"
	"log"
	"math/rand"
	"sync"
	"time"
<<<<<<< HEAD
=======

	pb "orcanet/market"
>>>>>>> 0b9d471b

	"github.com/libp2p/go-libp2p"
	dht "github.com/libp2p/go-libp2p-kad-dht"
	"github.com/libp2p/go-libp2p/core/host"
	"github.com/libp2p/go-libp2p/core/peer"
	drouting "github.com/libp2p/go-libp2p/p2p/discovery/routing"
	dutil "github.com/libp2p/go-libp2p/p2p/discovery/util"
	"github.com/multiformats/go-multiaddr"
	"google.golang.org/protobuf/proto"
)

var (
	clientMode           = flag.Bool("client", false, "run this program in client mode")
	startBootstrapNodeAt = flag.String("startBootstrapNodeAt", "", "start a bootstrap node")
	bootstrap            = flag.String("bootstrap", "", "multiaddresses to bootstrap to")
	addr                 = flag.String("addr", "", "multiaddresses to listen to")
)

type CustomValidator struct{}

func (cv CustomValidator) Select(string, [][]byte) (int, error) {
	return 0, nil
}

func (cv CustomValidator) Validate(key string, value []byte) error {
	return nil
}

func main() {
	ctx := context.Background()
	flag.Parse()

	// Convert the strings (from flags) to multiaddresses
	var listenAddrString string
	if *addr == "" {
		listenAddrString = "/ip4/0.0.0.0/tcp/0" // Default value
	} else {
		listenAddrString = *addr
<<<<<<< HEAD
	} 
	listenAddr, _ := multiaddr.NewMultiaddr(listenAddrString)
	
	// startBootstrapAddr, _ := multiaddr.NewMultiaddr(*startBootstrapNodeAt)
=======
	}
	listenAddr, _ := multiaddr.NewMultiaddr(listenAddrString)
>>>>>>> 0b9d471b

	var bootstrapPeers []multiaddr.Multiaddr

	// Check if a bootstrap address is provided.
	if len(*bootstrap) > 0 {
		// Try to create a multiaddr from the provided bootstrap flag.
		bootstrapAddr, err := multiaddr.NewMultiaddr(*bootstrap)
		if err != nil {
			fmt.Errorf("Invalid bootstrap address: %s", err)
		}

		// Use the provided bootstrap address.
		bootstrapPeers = append(bootstrapPeers, bootstrapAddr)
<<<<<<< HEAD
=======
	} else {
		// Use default bootstrap peers if no address is provided.
		//bootstrapPeers = dht.DefaultBootstrapPeers
>>>>>>> 0b9d471b
	}
	// } else {
	// 	// Use default bootstrap peers if no address is provided.
	// 	bootstrapPeers = dht.DefaultBootstrapPeers
	// }

	host, err := libp2p.New(libp2p.ListenAddrs(listenAddr))
	if err != nil {
		fmt.Errorf("Failed to create host: %s", err)
	}
	fmt.Println("Host created with ID ", host.ID())
	for _, addr := range host.Addrs() {
		// The "/ipfs/" prefix is used here for historical reasons.
		// It may be "/p2p/" in other contexts or newer versions.
		fullAddr := fmt.Sprintf("%s/p2p/%s", addr, host.ID())
		fmt.Println("Listen address:", fullAddr)
	}

	// Initialize the DHT
	kademliaDHT, err := dht.New(ctx, host, dht.Mode(dht.ModeServer))
	if err != nil {
		fmt.Errorf("Failed to create DHT: %s", err)
		return
	}
	fmt.Println("DHT created")

	// Connect the validator
	kademliaDHT.Validator = &CustomValidator{}

<<<<<<< HEAD
	connectToBootstrapPeers(ctx, host, bootstrapPeers, kademliaDHT)
	
=======
>>>>>>> 0b9d471b
	// Bootstrap the DHT
	if err := kademliaDHT.Bootstrap(ctx); err != nil {
		fmt.Errorf("Failed to bootstrap DHT: %s", err)
	}

<<<<<<< HEAD
=======
	connectToBootstrapPeers(ctx, host, bootstrapPeers)

>>>>>>> 0b9d471b
	// Prompt for username in terminal
	var username string
	fmt.Print("Enter username: ")
	fmt.Scanln(&username)

	// Generate a random ID for new user
	userID := fmt.Sprintf("user%d", rand.Intn(10000))

	fmt.Print("Enter a price for supplying files: ")
	var price int64
	_, err = fmt.Scanln(&price)
	if err != nil {
		fmt.Println("Error: ", err)
		return
	}

	// Create a User struct with the provided username and generated ID
	user := &pb.User{
		Id:    userID,
		Name:  username,
		Ip:    "localhost",
		Port:  416320,
		Price: price,
	}

<<<<<<< HEAD
	log.Println("Looking for existence of peers on the network before proceeding...")
	checkPeerExistence(ctx, host, kademliaDHT)
	log.Println("Peer(s) found! proceeding with the application.")
=======
	routingDiscovery := drouting.NewRoutingDiscovery(kademliaDHT)

	fmt.Println("Looking for existence of peers on the network before proceeding...")
	checkPeerExistence(ctx, host, kademliaDHT, routingDiscovery)
	fmt.Println("Peer(s) found! proceeding with the application.")
>>>>>>> 0b9d471b

	for {
		go peerDiscovery(ctx, host, kademliaDHT, routingDiscovery)

		fmt.Println("---------------------------------")
		fmt.Println("1. Register a file")
		fmt.Println("2. Check holders for a file")
		fmt.Println("3. Check for connected peers")
		fmt.Println("4. Exit")
		fmt.Print("Option: ")
		var choice int
		_, err := fmt.Scanln(&choice)
		if err != nil {
			fmt.Println("Error: ", err)
			continue
		}

		if choice == 4 {
			return
		}

		switch choice {
		case 1:
			fmt.Print("Enter a file hash: ")
			var fileHash string
			_, err = fmt.Scanln(&fileHash)
			if err != nil {
				fmt.Errorf("Error: ", err)
				continue
			}
			req := &pb.RegisterFileRequest{User: user, FileHash: fileHash}
			registerFile(ctx, kademliaDHT, req)
		case 2:
			fmt.Print("Enter a file hash: ")
			var fileHash string
			_, err = fmt.Scanln(&fileHash)
			if err != nil {
				fmt.Errorf("Error: ", err)
				continue
			}
			checkReq := &pb.CheckHoldersRequest{FileHash: fileHash}
			holdersResp, _ := checkHolders(ctx, kademliaDHT, checkReq)
			fmt.Println("Holders:")
			for _, holder := range holdersResp.Holders {
				fmt.Println(holder)
			}
			//fmt.Println("Holders:", holdersResp.Holders)
		case 3:
			printRoutingTable(kademliaDHT)
		case 4:
			return
		default:
			fmt.Println("Unknown option: ", choice)
		}

		fmt.Println()
	}
}

func checkPeerExistence(ctx context.Context, host host.Host, dht *dht.IpfsDHT) bool {
	if len(dht.RoutingTable().ListPeers()) > 0 {
		return true
	}

    for {
        isPeersFound := peerDiscovery(ctx, host, dht)
        if isPeersFound {
            return true
        }
        fmt.Println("No peers found, waiting...")
        time.Sleep(7 * time.Second) // Wait for 5 seconds before trying again
    }
}

func connectToBootstrapPeers(ctx context.Context, host host.Host, bootstrapPeers []multiaddr.Multiaddr, dht *dht.IpfsDHT) {
	var wg sync.WaitGroup
	for _, peerAddr := range bootstrapPeers {
		peerinfo, _ := peer.AddrInfoFromP2pAddr(peerAddr)
		wg.Add(1)
		go func() {
			defer wg.Done()
			if err := host.Connect(ctx, *peerinfo); err != nil {
				fmt.Errorf("Failed to connect to bootstrap peer %v: %s", peerinfo, err)
			} else {
				fmt.Printf("Connected to bootstrap peer: %s\n", peerinfo.ID)
			}
		}()
	}
	wg.Wait()
}

<<<<<<< HEAD
//returns true if peer is found
func peerDiscovery(ctx context.Context, host host.Host, dht *dht.IpfsDHT) bool {
    routingDiscovery := drouting.NewRoutingDiscovery(dht)
    dutil.Advertise(ctx, routingDiscovery, "market")

    peerChan, err := routingDiscovery.FindPeers(ctx, "market")
    if err != nil {
        log.Println("Failed to find peers:", err)
        return false
    }
	log.Println("Peers:", peerChan)

	peerDiscovered := false
    for peer := range peerChan {
        if peer.ID == host.ID() {
            continue
        }
		err := host.Connect(ctx, peer)
		if err != nil {
			fmt.Printf("Failed connecting to %s, error: %s\n", peer.ID, err)
		} else {
			fmt.Println("Connected to:", peer.ID)
			peerDiscovered = true
		}
    }
    return peerDiscovered
=======
func checkPeerExistence(ctx context.Context, host host.Host, dht *dht.IpfsDHT, routingDiscovery *drouting.RoutingDiscovery) bool {
	if len(dht.RoutingTable().ListPeers()) > 0 {
		return true
	}

	for {
		isPeersFound := peerDiscovery(ctx, host, dht, routingDiscovery)
		if isPeersFound {
			return true
		}
		fmt.Println("No peers found, waiting...")
		time.Sleep(7 * time.Second) // Wait for 5 seconds before trying again
	}
}

func peerDiscovery(ctx context.Context, host host.Host, dht *dht.IpfsDHT, routingDiscovery *drouting.RoutingDiscovery) bool {
	dutil.Advertise(ctx, routingDiscovery, "market")

	peerChan, err := routingDiscovery.FindPeers(ctx, "market")
	if err != nil {
		fmt.Println("Failed to find peers:", err)
		return false
	}

	peerDiscovered := false
	for peer := range peerChan {
		if peer.ID == host.ID() {
			fmt.Printf("Connected to: %s (Myself) \n", peer.ID)
			continue
		}
		err := host.Connect(ctx, peer)
		if err != nil {
			fmt.Printf("Failed connecting to %s, error: %s\n", peer.ID, err)
		} else {
			fmt.Printf("Connected to: %s\n", peer.ID)
			for _, addr := range peer.Addrs {
				fmt.Printf("Address: %s\n", addr)
			}
			peerDiscovered = true
		}
	}
	return peerDiscovered
}

func printRoutingTable(dht *dht.IpfsDHT) {
	for _, peer := range dht.RoutingTable().ListPeers() {
		fmt.Println("Peer ID:", peer)
	}

>>>>>>> 0b9d471b
}

// register that the a user holds a file, then add the user to the list of file holders
func registerFile(ctx context.Context, dht *dht.IpfsDHT, req *pb.RegisterFileRequest) error {
	//serialize the User object to byte slice for storage
	data, err := proto.Marshal(req.User)
	if err != nil {
		errMsg := fmt.Sprintf("Error marshaling user data for file hash %s: %v", req.FileHash, err)
		fmt.Println(errMsg)
		return fmt.Errorf(errMsg)
	}

	key := fmt.Sprintf("/market/file/%s/%s", req.FileHash, dht.PeerID())
	print(key)

	if err := dht.PutValue(ctx, key, data); err != nil {
		errMsg := fmt.Sprintf("Error putting value in the DHT for file hash %s: %v", req.FileHash, err)
		fmt.Println(errMsg)
		return fmt.Errorf(errMsg)
	}

	fmt.Printf("Successfully registered file with hash %s\n", req.FileHash)
	return nil
}

func checkHolders(ctx context.Context, dht *dht.IpfsDHT, req *pb.CheckHoldersRequest) (*pb.HoldersResponse, error) {

	var holders []*pb.User
	fmt.Println("Searching for " + req.FileHash)
	var allPeers []peer.ID = dht.RoutingTable().ListPeers()
	allPeers = append(allPeers, dht.PeerID())

	// iterate through each peer to see if they own the file
	for _, peer := range allPeers {

		key := fmt.Sprintf("/market/file/%s/%s", req.FileHash, peer)
		dataChan, err := dht.SearchValue(ctx, key)
		if err != nil {
			fmt.Printf("Failed to get value from the DHT: %v", err)
			continue
		}

		var forLoopRunning = true // break out of the for loop once the channel has been closed
		for {
			select {
			case data, ok := <-dataChan:
				if !ok {
					// Channel has been closed, we've received all the data
					//return &pb.HoldersResponse{Holders: holders}, nil
					forLoopRunning = false
					break // this breaks out of the select loop
				}
				// Deserialize the data back into a User struct
				var user pb.User
				if err := proto.Unmarshal(data, &user); err != nil {
					fmt.Printf("Failed to unmarshal user data: %v", err)
					continue // Skip this iteration
				}
				holders = append(holders, &user)
			case <-ctx.Done():
				// The context was cancelled or expired
				fmt.Println("Context cancelled or expired.")
				return nil, ctx.Err()
			}
			// break out of for loop when forLoopRunning is set to false
			if !forLoopRunning {
				break
			}
		}

	}

	return &pb.HoldersResponse{Holders: holders}, nil

}<|MERGE_RESOLUTION|>--- conflicted
+++ resolved
@@ -4,15 +4,11 @@
 	"context"
 	"flag"
 	"fmt"
-	"log"
 	"math/rand"
 	"sync"
 	"time"
-<<<<<<< HEAD
-=======
 
 	pb "orcanet/market"
->>>>>>> 0b9d471b
 
 	"github.com/libp2p/go-libp2p"
 	dht "github.com/libp2p/go-libp2p-kad-dht"
@@ -51,15 +47,8 @@
 		listenAddrString = "/ip4/0.0.0.0/tcp/0" // Default value
 	} else {
 		listenAddrString = *addr
-<<<<<<< HEAD
-	} 
+	}
 	listenAddr, _ := multiaddr.NewMultiaddr(listenAddrString)
-	
-	// startBootstrapAddr, _ := multiaddr.NewMultiaddr(*startBootstrapNodeAt)
-=======
-	}
-	listenAddr, _ := multiaddr.NewMultiaddr(listenAddrString)
->>>>>>> 0b9d471b
 
 	var bootstrapPeers []multiaddr.Multiaddr
 
@@ -73,17 +62,7 @@
 
 		// Use the provided bootstrap address.
 		bootstrapPeers = append(bootstrapPeers, bootstrapAddr)
-<<<<<<< HEAD
-=======
-	} else {
-		// Use default bootstrap peers if no address is provided.
-		//bootstrapPeers = dht.DefaultBootstrapPeers
->>>>>>> 0b9d471b
-	}
-	// } else {
-	// 	// Use default bootstrap peers if no address is provided.
-	// 	bootstrapPeers = dht.DefaultBootstrapPeers
-	// }
+	}
 
 	host, err := libp2p.New(libp2p.ListenAddrs(listenAddr))
 	if err != nil {
@@ -108,21 +87,13 @@
 	// Connect the validator
 	kademliaDHT.Validator = &CustomValidator{}
 
-<<<<<<< HEAD
-	connectToBootstrapPeers(ctx, host, bootstrapPeers, kademliaDHT)
-	
-=======
->>>>>>> 0b9d471b
 	// Bootstrap the DHT
 	if err := kademliaDHT.Bootstrap(ctx); err != nil {
 		fmt.Errorf("Failed to bootstrap DHT: %s", err)
 	}
 
-<<<<<<< HEAD
-=======
 	connectToBootstrapPeers(ctx, host, bootstrapPeers)
 
->>>>>>> 0b9d471b
 	// Prompt for username in terminal
 	var username string
 	fmt.Print("Enter username: ")
@@ -148,17 +119,11 @@
 		Price: price,
 	}
 
-<<<<<<< HEAD
-	log.Println("Looking for existence of peers on the network before proceeding...")
-	checkPeerExistence(ctx, host, kademliaDHT)
-	log.Println("Peer(s) found! proceeding with the application.")
-=======
 	routingDiscovery := drouting.NewRoutingDiscovery(kademliaDHT)
 
 	fmt.Println("Looking for existence of peers on the network before proceeding...")
 	checkPeerExistence(ctx, host, kademliaDHT, routingDiscovery)
 	fmt.Println("Peer(s) found! proceeding with the application.")
->>>>>>> 0b9d471b
 
 	for {
 		go peerDiscovery(ctx, host, kademliaDHT, routingDiscovery)
@@ -250,34 +215,6 @@
 	wg.Wait()
 }
 
-<<<<<<< HEAD
-//returns true if peer is found
-func peerDiscovery(ctx context.Context, host host.Host, dht *dht.IpfsDHT) bool {
-    routingDiscovery := drouting.NewRoutingDiscovery(dht)
-    dutil.Advertise(ctx, routingDiscovery, "market")
-
-    peerChan, err := routingDiscovery.FindPeers(ctx, "market")
-    if err != nil {
-        log.Println("Failed to find peers:", err)
-        return false
-    }
-	log.Println("Peers:", peerChan)
-
-	peerDiscovered := false
-    for peer := range peerChan {
-        if peer.ID == host.ID() {
-            continue
-        }
-		err := host.Connect(ctx, peer)
-		if err != nil {
-			fmt.Printf("Failed connecting to %s, error: %s\n", peer.ID, err)
-		} else {
-			fmt.Println("Connected to:", peer.ID)
-			peerDiscovered = true
-		}
-    }
-    return peerDiscovered
-=======
 func checkPeerExistence(ctx context.Context, host host.Host, dht *dht.IpfsDHT, routingDiscovery *drouting.RoutingDiscovery) bool {
 	if len(dht.RoutingTable().ListPeers()) > 0 {
 		return true
@@ -327,7 +264,6 @@
 		fmt.Println("Peer ID:", peer)
 	}
 
->>>>>>> 0b9d471b
 }
 
 // register that the a user holds a file, then add the user to the list of file holders

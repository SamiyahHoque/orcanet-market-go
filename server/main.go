--- conflicted
+++ resolved
@@ -20,10 +20,6 @@
 	drouting "github.com/libp2p/go-libp2p/p2p/discovery/routing"
 	dutil "github.com/libp2p/go-libp2p/p2p/discovery/util"
 	"github.com/multiformats/go-multiaddr"
-<<<<<<< HEAD
-	"google.golang.org/protobuf/proto"
-=======
->>>>>>> 995eda47
 )
  
  var (
@@ -275,86 +271,11 @@
     Prices string
 }
 
-<<<<<<< HEAD
-func main() {
-	ctx := context.Background()
-	flag.Parse()
-
-	// Convert the strings (from flags) to multiaddresses
-	var listenAddrString string
-	if *addr == "" {
-		listenAddrString = "/ip4/0.0.0.0/tcp/0" // Default value
-	} else {
-		listenAddrString = *addr
-	}
-	listenAddr, _ := multiaddr.NewMultiaddr(listenAddrString)
-
-	var bootstrapPeers []multiaddr.Multiaddr
-
-	// Check if a bootstrap address is provided.
-	if len(*bootstrap) > 0 {
-		// Try to create a multiaddr from the provided bootstrap flag.
-		bootstrapAddr, err := multiaddr.NewMultiaddr(*bootstrap)
-		if err != nil {
-			fmt.Errorf("Invalid bootstrap address: %s", err)
-		}
-
-		// Use the provided bootstrap address.
-		bootstrapPeers = append(bootstrapPeers, bootstrapAddr)
-	}
-
-	host, err := libp2p.New(libp2p.ListenAddrs(listenAddr))
-	if err != nil {
-		fmt.Errorf("Failed to create host: %s", err)
-	}
-	fmt.Println("Host created with ID ", host.ID())
-	for _, addr := range host.Addrs() {
-		// The "/ipfs/" prefix is used here for historical reasons.
-		// It may be "/p2p/" in other contexts or newer versions.
-		fullAddr := fmt.Sprintf("%s/p2p/%s", addr, host.ID())
-		fmt.Println("Listen address:", fullAddr)
-	}
-
-	// Initialize the DHT
-	kademliaDHT, err := dht.New(ctx, host, dht.Mode(dht.ModeServer))
-	if err != nil {
-		fmt.Errorf("Failed to create DHT: %s", err)
-		return
-	}
-	fmt.Println("DHT created")
-
-	// Connect the validator
-	kademliaDHT.Validator = &CustomValidator{}
-
-	// Bootstrap the DHT
-	if err := kademliaDHT.Bootstrap(ctx); err != nil {
-		fmt.Errorf("Failed to bootstrap DHT: %s", err)
-	}
-
-	connectToBootstrapPeers(ctx, host, bootstrapPeers)
-
-	// Prompt for username in terminal
-	var username string
-	fmt.Print("Enter username: ")
-	fmt.Scanln(&username)
-
-	// Generate a random ID for new user
-	userID := fmt.Sprintf("user%d", rand.Intn(10000))
-
-	fmt.Print("Enter a price for supplying files: ")
-	var price int64
-	_, err = fmt.Scanln(&price)
-	if err != nil {
-		fmt.Println("Error: ", err)
-		return
-	}
-=======
  // register that the a user holds a file, then add the user to the list of file holders
  func registerFile(ctx context.Context, dht *dht.IpfsDHT, req *pb.RegisterFileRequest) error {
 	//get existing data from DHT
 	key := fmt.Sprintf("/market/file/%s", req.FileHash)
 	dataChan, _ := dht.SearchValue(ctx, key)
->>>>>>> 995eda47
 
 	var rawData []byte
 	for data := range dataChan {
@@ -362,100 +283,6 @@
 		break //we only expect one result
 	}
 
-<<<<<<< HEAD
-	routingDiscovery := drouting.NewRoutingDiscovery(kademliaDHT)
-
-	fmt.Println("Looking for existence of peers on the network before proceeding...")
-	checkPeerExistence(ctx, host, kademliaDHT, routingDiscovery)
-	fmt.Println("Peer(s) found! proceeding with the application.")
-
-	for {
-		go peerDiscovery(ctx, host, kademliaDHT, routingDiscovery)
-
-		fmt.Println("---------------------------------")
-		fmt.Println("1. Register a file")
-		fmt.Println("2. Check holders for a file")
-		fmt.Println("3. Check for connected peers")
-		fmt.Println("4. Exit")
-		fmt.Print("Option: ")
-		var choice int
-		_, err := fmt.Scanln(&choice)
-		if err != nil {
-			fmt.Println("Error: ", err)
-			continue
-		}
-
-		if choice == 4 {
-			return
-		}
-
-		switch choice {
-		case 1:
-			fmt.Print("Enter a file hash: ")
-			var fileHash string
-			_, err = fmt.Scanln(&fileHash)
-			if err != nil {
-				fmt.Errorf("Error: ", err)
-				continue
-			}
-			req := &pb.RegisterFileRequest{User: user, FileHash: fileHash}
-			registerFile(ctx, kademliaDHT, req)
-		case 2:
-			fmt.Print("Enter a file hash: ")
-			var fileHash string
-			_, err = fmt.Scanln(&fileHash)
-			if err != nil {
-				fmt.Errorf("Error: ", err)
-				continue
-			}
-			checkReq := &pb.CheckHoldersRequest{FileHash: fileHash}
-			holdersResp, _ := checkHolders(ctx, kademliaDHT, checkReq)
-			fmt.Println("Holders:")
-			for _, holder := range holdersResp.Holders {
-				fmt.Println(holder)
-			}
-			//fmt.Println("Holders:", holdersResp.Holders)
-		case 3:
-			printRoutingTable(kademliaDHT)
-		case 4:
-			return
-		default:
-			fmt.Println("Unknown option: ", choice)
-		}
-
-		fmt.Println()
-	}
-}
-
-func checkPeerExistence(ctx context.Context, host host.Host, dht *dht.IpfsDHT) bool {
-	if len(dht.RoutingTable().ListPeers()) > 0 {
-		return true
-	}
-
-    for {
-        isPeersFound := peerDiscovery(ctx, host, dht)
-        if isPeersFound {
-            return true
-        }
-        fmt.Println("No peers found, waiting...")
-        time.Sleep(7 * time.Second) // Wait for 5 seconds before trying again
-    }
-}
-
-func connectToBootstrapPeers(ctx context.Context, host host.Host, bootstrapPeers []multiaddr.Multiaddr, dht *dht.IpfsDHT) {
-	var wg sync.WaitGroup
-	for _, peerAddr := range bootstrapPeers {
-		peerinfo, _ := peer.AddrInfoFromP2pAddr(peerAddr)
-		wg.Add(1)
-		go func() {
-			defer wg.Done()
-			if err := host.Connect(ctx, *peerinfo); err != nil {
-				fmt.Errorf("Failed to connect to bootstrap peer %v: %s", peerinfo, err)
-			} else {
-				fmt.Printf("Connected to bootstrap peer: %s\n", peerinfo.ID)
-			}
-		}()
-=======
 	var result DHTvalue
 	_ = json.Unmarshal(rawData, &result)
 
@@ -465,135 +292,8 @@
 		Ips: result.Ips + req.User.Ip + "|",
 		Ports: result.Ports + strconv.Itoa(int(req.User.Port)) + "|",
 		Prices: result.Prices + strconv.Itoa(int(req.User.Price)) + "|",
->>>>>>> 995eda47
 	}
 
-<<<<<<< HEAD
-func checkPeerExistence(ctx context.Context, host host.Host, dht *dht.IpfsDHT, routingDiscovery *drouting.RoutingDiscovery) bool {
-	if len(dht.RoutingTable().ListPeers()) > 0 {
-		return true
-	}
-
-	for {
-		isPeersFound := peerDiscovery(ctx, host, dht, routingDiscovery)
-		if isPeersFound {
-			return true
-		}
-		fmt.Println("No peers found, waiting...")
-		time.Sleep(7 * time.Second) // Wait for 5 seconds before trying again
-	}
-}
-
-func peerDiscovery(ctx context.Context, host host.Host, dht *dht.IpfsDHT, routingDiscovery *drouting.RoutingDiscovery) bool {
-	dutil.Advertise(ctx, routingDiscovery, "market")
-
-	peerChan, err := routingDiscovery.FindPeers(ctx, "market")
-	if err != nil {
-		fmt.Println("Failed to find peers:", err)
-		return false
-	}
-
-	peerDiscovered := false
-	for peer := range peerChan {
-		if peer.ID == host.ID() {
-			fmt.Printf("Connected to: %s (Myself) \n", peer.ID)
-			continue
-		}
-		err := host.Connect(ctx, peer)
-		if err != nil {
-			fmt.Printf("Failed connecting to %s, error: %s\n", peer.ID, err)
-		} else {
-			fmt.Printf("Connected to: %s\n", peer.ID)
-			for _, addr := range peer.Addrs {
-				fmt.Printf("Address: %s\n", addr)
-			}
-			peerDiscovered = true
-		}
-	}
-	return peerDiscovered
-}
-
-func printRoutingTable(dht *dht.IpfsDHT) {
-	for _, peer := range dht.RoutingTable().ListPeers() {
-		fmt.Println("Peer ID:", peer)
-	}
-
-}
-
-// register that the a user holds a file, then add the user to the list of file holders
-func registerFile(ctx context.Context, dht *dht.IpfsDHT, req *pb.RegisterFileRequest) error {
-	//serialize the User object to byte slice for storage
-	data, err := proto.Marshal(req.User)
-	if err != nil {
-		errMsg := fmt.Sprintf("Error marshaling user data for file hash %s: %v", req.FileHash, err)
-		fmt.Println(errMsg)
-		return fmt.Errorf(errMsg)
-	}
-
-	key := fmt.Sprintf("/market/file/%s/%s", req.FileHash, dht.PeerID())
-	print(key)
-
-	if err := dht.PutValue(ctx, key, data); err != nil {
-		errMsg := fmt.Sprintf("Error putting value in the DHT for file hash %s: %v", req.FileHash, err)
-		fmt.Println(errMsg)
-		return fmt.Errorf(errMsg)
-	}
-
-	fmt.Printf("Successfully registered file with hash %s\n", req.FileHash)
-	return nil
-}
-
-func checkHolders(ctx context.Context, dht *dht.IpfsDHT, req *pb.CheckHoldersRequest) (*pb.HoldersResponse, error) {
-
-	var holders []*pb.User
-	fmt.Println("Searching for " + req.FileHash)
-	var allPeers []peer.ID = dht.RoutingTable().ListPeers()
-	allPeers = append(allPeers, dht.PeerID())
-
-	// iterate through each peer to see if they own the file
-	for _, peer := range allPeers {
-
-		key := fmt.Sprintf("/market/file/%s/%s", req.FileHash, peer)
-		dataChan, err := dht.SearchValue(ctx, key)
-		if err != nil {
-			fmt.Printf("Failed to get value from the DHT: %v", err)
-			continue
-		}
-
-		var forLoopRunning = true // break out of the for loop once the channel has been closed
-		for {
-			select {
-			case data, ok := <-dataChan:
-				if !ok {
-					// Channel has been closed, we've received all the data
-					//return &pb.HoldersResponse{Holders: holders}, nil
-					forLoopRunning = false
-					break // this breaks out of the select loop
-				}
-				// Deserialize the data back into a User struct
-				var user pb.User
-				if err := proto.Unmarshal(data, &user); err != nil {
-					fmt.Printf("Failed to unmarshal user data: %v", err)
-					continue // Skip this iteration
-				}
-				holders = append(holders, &user)
-			case <-ctx.Done():
-				// The context was cancelled or expired
-				fmt.Println("Context cancelled or expired.")
-				return nil, ctx.Err()
-			}
-			// break out of for loop when forLoopRunning is set to false
-			if !forLoopRunning {
-				break
-			}
-		}
-
-	}
-
-	return &pb.HoldersResponse{Holders: holders}, nil
-
-}
-=======
 	 //serialize the User object to byte slice for storage	
 	 data, err := json.Marshal(appendedResult)
 
@@ -661,5 +361,4 @@
 
 	return &pb.HoldersResponse{Holders: holders}, nil
  }
- 
->>>>>>> 995eda47
+ 
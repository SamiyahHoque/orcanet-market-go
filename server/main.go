/*
 *
 * Copyright 2015 gRPC authors.
 *
 * Modified by Stony Brook University students
 *
 * Licensed under the Apache License, Version 2.0 (the "License");
 * you may not use this file except in compliance with the License.
 * You may obtain a copy of the License at
 *
 *     http://www.apache.org/licenses/LICENSE-2.0
 *
 * Unless required by applicable law or agreed to in writing, software
 * distributed under the License is distributed on an "AS IS" BASIS,
 * WITHOUT WARRANTIES OR CONDITIONS OF ANY KIND, either express or implied.
 * See the License for the specific language governing permissions and
 * limitations under the License.
 *
 *
 */
package main

import (
	"context"
	"flag"
	"fmt"
	"math/rand"
	"sync"

	"github.com/libp2p/go-libp2p"
	dht "github.com/libp2p/go-libp2p-kad-dht"
	"github.com/libp2p/go-libp2p/core/host"
	"github.com/libp2p/go-libp2p/core/peer"
	drouting "github.com/libp2p/go-libp2p/p2p/discovery/routing"
	dutil "github.com/libp2p/go-libp2p/p2p/discovery/util"
	"github.com/multiformats/go-multiaddr"
	"google.golang.org/protobuf/proto"

	pb "orcanet/market"
)

var (
	clientMode           = flag.Bool("client", false, "run this program in client mode")
	startBootstrapNodeAt = flag.String("startBootstrapNodeAt", "", "start a bootstrap node")
	bootstrap            = flag.String("bootstrap", "", "multiaddresses to bootstrap to")
	addr                 = flag.String("addr", "", "multiaddresses to listen to")
)

type CustomValidator struct{}

func (cv CustomValidator) Select(string, [][]byte) (int, error) {
	return 0, nil
}

func (cv CustomValidator) Validate(key string, value []byte) error {
	return nil
}

func main() {
	ctx := context.Background()
	flag.Parse()

	// Convert the strings (from flags) to multiaddresses
	listenAddr, _ := multiaddr.NewMultiaddr(*addr)
	// startBootstrapAddr, _ := multiaddr.NewMultiaddr(*startBootstrapNodeAt)

	var bootstrapPeers []multiaddr.Multiaddr

	// Check if a bootstrap address is provided.
	if len(*bootstrap) > 0 {
		// Try to create a multiaddr from the provided bootstrap flag.
		bootstrapAddr, err := multiaddr.NewMultiaddr(*bootstrap)
		if err != nil {
			// Handle the error properly (e.g., log it or exit).
			fmt.Errorf("Invalid bootstrap address: %s", err)
		}
		// Use the provided bootstrap address.
		bootstrapPeers = append(bootstrapPeers, bootstrapAddr)
	} else {
		// Use default bootstrap peers if no address is provided.
		bootstrapPeers = dht.DefaultBootstrapPeers
	}

	// Initialize a new libp2p Host
	host, err := libp2p.New(libp2p.ListenAddrs(listenAddr))
	if err != nil {
		fmt.Errorf("Failed to create host: %s", err)
	}
	fmt.Println("Host created with ID ", host.ID())

	// Initialize the DHT
	kademliaDHT, err := dht.New(ctx, host)
	if err != nil {
		fmt.Errorf("Failed to create DHT: %s", err)
	}
	fmt.Println("DHT created")

	// Bootstrap the DHT
	if err := kademliaDHT.Bootstrap(ctx); err != nil {
		fmt.Errorf("Failed to bootstrap DHT: %s", err)
	}

	// Connect the validator
	kademliaDHT.Validator = &CustomValidator{}

	connectToBootstrapPeers(ctx, host, bootstrapPeers)

	// Prompt for username in terminal
	var username string
	fmt.Print("Enter username: ")
	fmt.Scanln(&username)

	// Generate a random ID for new user
	userID := fmt.Sprintf("user%d", rand.Intn(10000))

	fmt.Print("Enter a price for supplying files: ")
	var price int64
	_, err = fmt.Scanln(&price)
	if err != nil {
		fmt.Println("Error: ", err)
		return
	}

	// Create a User struct with the provided username and generated ID
	user := &pb.User{
		Id:    userID,
		Name:  username,
		Ip:    "localhost",
		Port:  416320,
		Price: price,
	}

	for {
		go peerDiscovery(ctx, host, kademliaDHT)

		fmt.Println("---------------------------------")
		fmt.Println("1. Register a file")
		fmt.Println("2. Check holders for a file")
		fmt.Println("3. Exit")
		fmt.Print("Option: ")
		var choice int
		_, err := fmt.Scanln(&choice)
		if err != nil {
			fmt.Println("Error: ", err)
			continue
		}

		if choice == 3 {
			return
		}

		fmt.Print("Enter a file hash: ")
		var fileHash string
		_, err = fmt.Scanln(&fileHash)
		if err != nil {
			fmt.Errorf("Error: ", err)
			continue
		}

		switch choice {
		case 1:
			req := &pb.RegisterFileRequest{User: user, FileHash: fileHash}
			registerFile(ctx, kademliaDHT, req)
		case 2:
			checkReq := &pb.CheckHoldersRequest{FileHash: fileHash}
			holdersResp, _ := checkHolders(ctx, kademliaDHT, checkReq)
			fmt.Println("Holders:", holdersResp.Holders)
		case 3:
			return
		default:
			fmt.Println("Unknown option: ", choice)
		}

		fmt.Println()
	}
}

func connectToBootstrapPeers(ctx context.Context, host host.Host, bootstrapPeers []multiaddr.Multiaddr) {
	var wg sync.WaitGroup
	for _, peerAddr := range bootstrapPeers {
		peerinfo, _ := peer.AddrInfoFromP2pAddr(peerAddr)
		wg.Add(1)
		go func() {
			defer wg.Done()
			if err := host.Connect(ctx, *peerinfo); err != nil {
				fmt.Errorf("Failed to connect to bootstrap peer %v: %s", peerinfo, err)
			} else {
				fmt.Printf("Connected to bootstrap peer: %s\n", peerinfo.ID)
			}
		}()
	}
	wg.Wait()
}

func peerDiscovery(ctx context.Context, host host.Host, dht *dht.IpfsDHT) {
	routingDiscovery := drouting.NewRoutingDiscovery(dht)
	dutil.Advertise(ctx, routingDiscovery, "market")
	peerChan, _ := routingDiscovery.FindPeers(ctx, "market")

<<<<<<< HEAD
func main() {
    ctx := context.Background()

    // Initialize a new libp2p Host
    host, err := libp2p.New()
    if err != nil {
        log.Fatalf("Failed to create host: %s", err)
    }

    // Initialize the DHT with the host
    kademliaDHT, err := dht.New(ctx, host)
    if err != nil {
        log.Fatalf("Failed to create DHT: %s", err)
    }

    // Bootstrap the DHT
    if err := kademliaDHT.Bootstrap(ctx); err != nil {
        log.Fatalf("Failed to bootstrap DHT: %s", err)
    }

	// Connect the validator
	kademliaDHT.Validator = &CustomValidator{}

    // Retrieve and connect to default bootstrap peers (hardcoded list above)
    bootstrapPeers, err := GetDefaultBootstrapPeerAddrInfos()
    if err != nil {
        log.Fatalf("Failed to get default bootstrap peers: %s", err)
    }
    connectToBootstrapPeers(ctx, host, bootstrapPeers)

	//print our host id
    fmt.Println("Host created. Host ID:", host.ID())
	
	// test example
    req := &pb.RegisterFileRequest{
        User: &pb.User{
            Id:    "user1",
            Name:  "Jackie",
            Ip:    "127.0.0.1",
            Port:  4001,
            Price: 100,
        },
        FileHash: "testhash",
    }
    if err := registerFileToDHT(context.Background(), kademliaDHT, req); err != nil {
        log.Fatal(err)
    }
    if err := registerFileToDHT(context.Background(), kademliaDHT, req); err != nil {
        log.Fatal(err)
    }

    // Check for holders
    checkReq := &pb.CheckHoldersRequest{FileHash: "testhash"}
    holdersResp, err := checkHoldersFromDHT(context.Background(), kademliaDHT, checkReq)
    if err != nil {
        log.Fatal(err)
    }
    fmt.Println("Holders:", holdersResp.Holders)

=======
	for peer := range peerChan {
		if peer.ID == host.ID() {
			continue
		}
		fmt.Println("Found peer:", peer)
	}
>>>>>>> 739ff5df
}

// register that the a user holds a file, then add the user to the list of file holders
func registerFile(ctx context.Context, dht *dht.IpfsDHT, req *pb.RegisterFileRequest) error {
	//serialize the User object to byte slice for storage
	data, err := proto.Marshal(req.User)
	if err != nil {
		errMsg := fmt.Sprintf("Error marshaling user data for file hash %s: %v", req.FileHash, err)
		fmt.Println(errMsg)
		return fmt.Errorf(errMsg)
	}

	// Use the file hash as the key to store serialized user data in the DHT
	// for now use file hash provided by user in Req object
	key := fmt.Sprintf("/market/file/%s", req.FileHash)
	if err := dht.PutValue(ctx, key, data); err != nil {
		errMsg := fmt.Sprintf("Error putting value in the DHT for file hash %s: %v", req.FileHash, err)
		fmt.Println(errMsg)
		return fmt.Errorf(errMsg)
	}

	fmt.Printf("Successfully registered file with hash %s\n", req.FileHash)
	return nil
}

// CheckHolders returns a list of user names holding a file with a hash
func checkHolders(ctx context.Context, dht *dht.IpfsDHT, req *pb.CheckHoldersRequest) (*pb.HoldersResponse, error) {
	key := fmt.Sprintf("/market/file/%s", req.FileHash)
	data, err := dht.GetValue(ctx, key)
	if err != nil {
		fmt.Printf("Failed to get value from the DHT: %v", err)
		return nil, err
	}

	// Deserialize the data back into a User struct
	var user pb.User
	if err := proto.Unmarshal(data, &user); err != nil {
		fmt.Printf("Failed to unmarshal user data: %v", err)
		return nil, err
	}

	// Wrap the User in a HoldersResponse and return
	return &pb.HoldersResponse{Holders: []*pb.User{&user}}, nil
}<|MERGE_RESOLUTION|>--- conflicted
+++ resolved
@@ -1,31 +1,13 @@
-/*
- *
- * Copyright 2015 gRPC authors.
- *
- * Modified by Stony Brook University students
- *
- * Licensed under the Apache License, Version 2.0 (the "License");
- * you may not use this file except in compliance with the License.
- * You may obtain a copy of the License at
- *
- *     http://www.apache.org/licenses/LICENSE-2.0
- *
- * Unless required by applicable law or agreed to in writing, software
- * distributed under the License is distributed on an "AS IS" BASIS,
- * WITHOUT WARRANTIES OR CONDITIONS OF ANY KIND, either express or implied.
- * See the License for the specific language governing permissions and
- * limitations under the License.
- *
- *
- */
 package main
 
 import (
 	"context"
 	"flag"
 	"fmt"
+	"log"
 	"math/rand"
 	"sync"
+	"time"
 
 	"github.com/libp2p/go-libp2p"
 	dht "github.com/libp2p/go-libp2p-kad-dht"
@@ -61,7 +43,14 @@
 	flag.Parse()
 
 	// Convert the strings (from flags) to multiaddresses
-	listenAddr, _ := multiaddr.NewMultiaddr(*addr)
+	var listenAddrString string
+	if *addr == "" {
+		listenAddrString = "/ip4/0.0.0.0/tcp/0" // Default value
+	} else {
+		listenAddrString = *addr
+	} 
+	listenAddr, _ := multiaddr.NewMultiaddr(listenAddrString)
+	
 	// startBootstrapAddr, _ := multiaddr.NewMultiaddr(*startBootstrapNodeAt)
 
 	var bootstrapPeers []multiaddr.Multiaddr
@@ -74,12 +63,14 @@
 			// Handle the error properly (e.g., log it or exit).
 			fmt.Errorf("Invalid bootstrap address: %s", err)
 		}
+
 		// Use the provided bootstrap address.
 		bootstrapPeers = append(bootstrapPeers, bootstrapAddr)
-	} else {
-		// Use default bootstrap peers if no address is provided.
-		bootstrapPeers = dht.DefaultBootstrapPeers
-	}
+	}
+	// } else {
+	// 	// Use default bootstrap peers if no address is provided.
+	// 	bootstrapPeers = dht.DefaultBootstrapPeers
+	// }
 
 	// Initialize a new libp2p Host
 	host, err := libp2p.New(libp2p.ListenAddrs(listenAddr))
@@ -87,6 +78,12 @@
 		fmt.Errorf("Failed to create host: %s", err)
 	}
 	fmt.Println("Host created with ID ", host.ID())
+	for _, addr := range host.Addrs() {
+		// The "/ipfs/" prefix is used here for historical reasons.
+		// It may be "/p2p/" in other contexts or newer versions.
+		fullAddr := fmt.Sprintf("%s/p2p/%s", addr, host.ID())
+		fmt.Println("Listen address:", fullAddr)
+	}
 
 	// Initialize the DHT
 	kademliaDHT, err := dht.New(ctx, host)
@@ -95,15 +92,15 @@
 	}
 	fmt.Println("DHT created")
 
+	// Connect the validator
+	kademliaDHT.Validator = &CustomValidator{}
+
+	connectToBootstrapPeers(ctx, host, bootstrapPeers, kademliaDHT)
+	
 	// Bootstrap the DHT
 	if err := kademliaDHT.Bootstrap(ctx); err != nil {
 		fmt.Errorf("Failed to bootstrap DHT: %s", err)
 	}
-
-	// Connect the validator
-	kademliaDHT.Validator = &CustomValidator{}
-
-	connectToBootstrapPeers(ctx, host, bootstrapPeers)
 
 	// Prompt for username in terminal
 	var username string
@@ -129,6 +126,10 @@
 		Port:  416320,
 		Price: price,
 	}
+
+	log.Println("Looking for existence of peers on the network before proceeding...")
+	checkPeerExistence(ctx, host, kademliaDHT)
+	log.Println("Peer(s) found! proceeding with the application.")
 
 	for {
 		go peerDiscovery(ctx, host, kademliaDHT)
@@ -175,7 +176,22 @@
 	}
 }
 
-func connectToBootstrapPeers(ctx context.Context, host host.Host, bootstrapPeers []multiaddr.Multiaddr) {
+func checkPeerExistence(ctx context.Context, host host.Host, dht *dht.IpfsDHT) bool {
+	if len(dht.RoutingTable().ListPeers()) > 0 {
+		return true
+	}
+
+    for {
+        isPeersFound := peerDiscovery(ctx, host, dht)
+        if isPeersFound {
+            return true
+        }
+        fmt.Println("No peers found, waiting...")
+        time.Sleep(7 * time.Second) // Wait for 5 seconds before trying again
+    }
+}
+
+func connectToBootstrapPeers(ctx context.Context, host host.Host, bootstrapPeers []multiaddr.Multiaddr, dht *dht.IpfsDHT) {
 	var wg sync.WaitGroup
 	for _, peerAddr := range bootstrapPeers {
 		peerinfo, _ := peer.AddrInfoFromP2pAddr(peerAddr)
@@ -192,79 +208,32 @@
 	wg.Wait()
 }
 
-func peerDiscovery(ctx context.Context, host host.Host, dht *dht.IpfsDHT) {
-	routingDiscovery := drouting.NewRoutingDiscovery(dht)
-	dutil.Advertise(ctx, routingDiscovery, "market")
-	peerChan, _ := routingDiscovery.FindPeers(ctx, "market")
-
-<<<<<<< HEAD
-func main() {
-    ctx := context.Background()
-
-    // Initialize a new libp2p Host
-    host, err := libp2p.New()
+//returns true if peer is found
+func peerDiscovery(ctx context.Context, host host.Host, dht *dht.IpfsDHT) bool {
+    routingDiscovery := drouting.NewRoutingDiscovery(dht)
+    dutil.Advertise(ctx, routingDiscovery, "market")
+
+    peerChan, err := routingDiscovery.FindPeers(ctx, "market")
     if err != nil {
-        log.Fatalf("Failed to create host: %s", err)
+        log.Println("Failed to find peers:", err)
+        return false
     }
-
-    // Initialize the DHT with the host
-    kademliaDHT, err := dht.New(ctx, host)
-    if err != nil {
-        log.Fatalf("Failed to create DHT: %s", err)
+	log.Println("Peers:", peerChan)
+
+	peerDiscovered := false
+    for peer := range peerChan {
+        if peer.ID == host.ID() {
+            continue
+        }
+		err := host.Connect(ctx, peer)
+		if err != nil {
+			fmt.Printf("Failed connecting to %s, error: %s\n", peer.ID, err)
+		} else {
+			fmt.Println("Connected to:", peer.ID)
+			peerDiscovered = true
+		}
     }
-
-    // Bootstrap the DHT
-    if err := kademliaDHT.Bootstrap(ctx); err != nil {
-        log.Fatalf("Failed to bootstrap DHT: %s", err)
-    }
-
-	// Connect the validator
-	kademliaDHT.Validator = &CustomValidator{}
-
-    // Retrieve and connect to default bootstrap peers (hardcoded list above)
-    bootstrapPeers, err := GetDefaultBootstrapPeerAddrInfos()
-    if err != nil {
-        log.Fatalf("Failed to get default bootstrap peers: %s", err)
-    }
-    connectToBootstrapPeers(ctx, host, bootstrapPeers)
-
-	//print our host id
-    fmt.Println("Host created. Host ID:", host.ID())
-	
-	// test example
-    req := &pb.RegisterFileRequest{
-        User: &pb.User{
-            Id:    "user1",
-            Name:  "Jackie",
-            Ip:    "127.0.0.1",
-            Port:  4001,
-            Price: 100,
-        },
-        FileHash: "testhash",
-    }
-    if err := registerFileToDHT(context.Background(), kademliaDHT, req); err != nil {
-        log.Fatal(err)
-    }
-    if err := registerFileToDHT(context.Background(), kademliaDHT, req); err != nil {
-        log.Fatal(err)
-    }
-
-    // Check for holders
-    checkReq := &pb.CheckHoldersRequest{FileHash: "testhash"}
-    holdersResp, err := checkHoldersFromDHT(context.Background(), kademliaDHT, checkReq)
-    if err != nil {
-        log.Fatal(err)
-    }
-    fmt.Println("Holders:", holdersResp.Holders)
-
-=======
-	for peer := range peerChan {
-		if peer.ID == host.ID() {
-			continue
-		}
-		fmt.Println("Found peer:", peer)
-	}
->>>>>>> 739ff5df
+    return peerDiscovered
 }
 
 // register that the a user holds a file, then add the user to the list of file holders
